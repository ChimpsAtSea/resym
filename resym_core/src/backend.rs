use bevy_reflect::Reflect;
use crossbeam_channel::{Receiver, Sender};
#[cfg(target_arch = "wasm32")]
use instant::Instant;
#[cfg(feature = "rayon")]
use rayon::{
    iter::{IntoParallelRefIterator, ParallelIterator},
    prelude::ParallelSliceMut,
    ThreadPool,
};
#[cfg(all(not(feature = "rayon"), target_arch = "wasm32"))]
use wasm_thread::{self as thread, JoinHandle};

use core::fmt;
#[cfg(all(not(feature = "rayon"), not(target_arch = "wasm32")))]
use std::thread::{self, JoinHandle};
use std::{
    collections::{BTreeSet, HashMap},
    io,
    sync::Arc,
};
#[cfg(not(target_arch = "wasm32"))]
use std::{path::PathBuf, time::Instant};

use crate::{
    diffing::{diff_module_by_path, diff_symbol_by_name, diff_type_by_name},
    error::{Result, ResymCoreError},
    frontend::{FrontendCommand, FrontendController, ReconstructedType},
    par_iter_if_available, par_sort_by_if_available,
<<<<<<< HEAD
    pdb_file::{self, ModuleList, PDBDataSource, PdbFile, SymbolList, SymbolListView, TypeList},
    pdb_types::{
        include_headers_for_flavor, AccessSpecifierReconstructionFlavor,
        PrimitiveReconstructionFlavor,
    },
=======
    pdb_file::{
        self, ModuleInfo, ModuleList, PDBDataSource, PdbFile, SymbolInfoEx, SymbolKind, SymbolList,
        SymbolListExView, TypeInfoEx, TypeKind, TypeList, TypeListExView,
    },
    pdb_types::{include_headers_for_flavor, PrimitiveReconstructionFlavor},
>>>>>>> 5be09381
    PKG_VERSION,
};

pub type PDBSlot = usize;

pub enum BackendCommand {
    /// Load a PDB file given its path as a `PathBuf`.
    #[cfg(not(target_arch = "wasm32"))]
    LoadPDBFromPath(PDBSlot, PathBuf),
    /// Load a PDB file given its name and content as a `Vec<u8>`.
    LoadPDBFromVec(PDBSlot, String, Vec<u8>),
    /// Load a PDB file given its name and content as an `Arc<[u8]>`.
    LoadPDBFromArray(PDBSlot, String, Arc<[u8]>),
    /// Fetch data via HTTP given its URL as a `String`.
    #[cfg(feature = "http")]
    LoadPDBFromURL(PDBSlot, String),
    /// Unload a PDB file given its slot.
    UnloadPDB(PDBSlot),
    /// Reconstruct a type given its type index for a given PDB.
    ReconstructTypeByIndex(
        PDBSlot,
        pdb_file::TypeIndex,
        PrimitiveReconstructionFlavor,       // primitive_types_flavor
        AccessSpecifierReconstructionFlavor, // print_access_specifiers,
        bool,                                // print_header
        bool,                                // reconstruct_dependencies
        bool,                                // integers_as_hexadecimal
        bool,                                // print_size_info
        bool,                                // print_offset_info
        bool,                                // print_brackets_new_line
        bool,                                // ignore_std_types
    ),
    /// Reconstruct a type given its name for a given PDB.
    ReconstructTypeByName(
        PDBSlot,
        String,
        PrimitiveReconstructionFlavor,       // primitive_types_flavor
        AccessSpecifierReconstructionFlavor, // print_access_specifiers,
        bool,                                // print_header
        bool,                                // reconstruct_dependencies
        bool,                                // integers_as_hexadecimal
        bool,                                // print_size_info
        bool,                                // print_offset_info
        bool,                                // print_brackets_new_line
        bool,                                // ignore_std_types
    ),
    /// Reconstruct all types found in a given PDB.
    ReconstructAllTypes(
        PDBSlot,
        PrimitiveReconstructionFlavor,       // primitive_types_flavor
        AccessSpecifierReconstructionFlavor, // print_access_specifiers,
        bool,                                // print_header
        bool,                                // integers_as_hexadecimal
        bool,                                // print_size_info
        bool,                                // print_offset_info
        bool,                                // print_brackets_new_line
        bool,                                // ignore_std_types
    ),
    /// Retrieve a list of types that match the given filter for a given PDB.
    ListTypes(PDBSlot, String, bool, bool, bool, TypeFilters),
    /// Retrieve a list of types that match the given filter for multiple PDBs
    /// and merge the result.
    ListTypesMerged(Vec<PDBSlot>, String, bool, bool, bool, TypeFilters),
    /// Retrieve a list of symbols that match the given filter for multiple PDBs
    /// and merge the result.
    ListSymbols(PDBSlot, String, bool, bool, bool, SymbolFilters),
    /// Retrieve a list of symbols that match the given filter for multiple PDBs
    /// and merge the result.
    ListSymbolsMerged(Vec<PDBSlot>, String, bool, bool, bool, SymbolFilters),
    /// Reconstruct a symbol given its index for a given PDB.
    ReconstructSymbolByIndex(
        PDBSlot,
        pdb_file::SymbolIndex,
        PrimitiveReconstructionFlavor,       // primitive_types_flavor
        AccessSpecifierReconstructionFlavor, // print_access_specifiers,
        bool,                                // print_header
    ),
    /// Reconstruct a symbol given its name for a given PDB.
    ReconstructSymbolByName(
        PDBSlot,
        String,
        PrimitiveReconstructionFlavor,       // primitive_types_flavor
        AccessSpecifierReconstructionFlavor, // print_access_specifiers,
        bool,                                // print_header
    ),
    /// Reconstruct all symbols found in a given PDB.
    ReconstructAllSymbols(
        PDBSlot,
        PrimitiveReconstructionFlavor,       // primitive_types_flavor
        AccessSpecifierReconstructionFlavor, // print_access_specifiers,
        bool,                                // print_header
    ),
    /// Retrieve a list of modules that match the given filter for multiple PDBs
    /// and merge the result.
    ListModules(PDBSlot, String, bool, bool),
    /// Reconstruct a module given its index for a given PDB.
    ReconstructModuleByIndex(
        PDBSlot,
        usize,
        PrimitiveReconstructionFlavor,       // primitive_types_flavor
        AccessSpecifierReconstructionFlavor, // print_access_specifiers,
        bool,                                // print_header
    ),
    /// Reconstruct the diff of a type given its name.
    DiffTypeByName(
        PDBSlot,                             // pdb_from_slot
        PDBSlot,                             // pdb_to_slot
        String,                              // type_name
        PrimitiveReconstructionFlavor,       // primitives_flavor
        AccessSpecifierReconstructionFlavor, // print_access_specifiers,
        bool,                                // print_header
        bool,                                // reconstruct_dependencies
        bool,                                // integers_as_hexadecimal
        bool,                                // print_size_info
        bool,                                // print_offset_info
        bool,                                // print_brackets_new_line
        bool,                                // ignore_std_types
    ),
    /// Reconstruct the diff of a symbol given its name.
    DiffSymbolByName(
        PDBSlot,
        PDBSlot,
        String,
        PrimitiveReconstructionFlavor,       // primitive_types_flavor
        AccessSpecifierReconstructionFlavor, // print_access_specifiers,
        bool,                                // print_header
    ),
    /// Reconstruct the diff of a module given its path.
    DiffModuleByPath(
        PDBSlot,
        PDBSlot,
        String,
        PrimitiveReconstructionFlavor,       // primitive_types_flavor
        AccessSpecifierReconstructionFlavor, // print_access_specifiers,
        bool,                                // print_header
    ),
    /// Retrieve a list of all types that reference the given type
    ListTypeCrossReferences(PDBSlot, pdb_file::TypeIndex),
}

/// Search filters for types
#[derive(Clone, Reflect)]
pub struct TypeFilters {
    classes: bool,
    unions: bool,
    enums: bool,
}

impl Default for TypeFilters {
    fn default() -> Self {
        Self {
            classes: true,
            unions: true,
            enums: true,
        }
    }
}

/// Search filters for symbols
#[derive(Clone, Reflect)]
pub struct SymbolFilters {
    functions: bool,
    variables: bool,
    types: bool,
}

impl Default for SymbolFilters {
    fn default() -> Self {
        Self {
            functions: true,
            variables: true,
            types: true,
        }
    }
}

/// Struct that represents the backend. The backend is responsible
/// for the actual PDB processing (e.g., type listing and reconstruction).
pub struct Backend {
    tx_worker: Sender<BackendCommand>,
    #[cfg(feature = "rayon")]
    _worker_thread_pool: ThreadPool,
    #[cfg(not(feature = "rayon"))]
    _worker_thread: JoinHandle<()>,
}

impl Backend {
    /// Backend creation with `rayon`
    #[cfg(feature = "rayon")]
    pub fn new(
        frontend_controller: Arc<impl FrontendController + Send + Sync + 'static>,
    ) -> Result<Self> {
        let (tx_worker, rx_worker) = crossbeam_channel::unbounded::<BackendCommand>();

        // Start a thread pool with as many threads as there are CPUs on the machine,
        // minus one (because we account for the GUI thread).
        // Note: Calling `num_threads` with 0 is valid.
        let cpu_count = num_cpus::get();
        let thread_pool = rayon::ThreadPoolBuilder::new()
            .num_threads(cpu_count - 1)
            .build()?;
        thread_pool.spawn(move || {
            let exit_result = worker_thread_routine(rx_worker, frontend_controller.clone());
            if let Err(err) = exit_result {
                log::error!("Background thread aborted: {}", err);
            }
        });
        log::debug!("Background thread pool started");

        Ok(Self {
            tx_worker,
            _worker_thread_pool: thread_pool,
        })
    }

    /// Backend creation without `rayon`
    #[cfg(not(feature = "rayon"))]
    pub fn new(
        frontend_controller: Arc<impl FrontendController + Send + Sync + 'static>,
    ) -> Result<Self> {
        let (tx_worker, rx_worker) = crossbeam_channel::unbounded::<BackendCommand>();

        // Start a new thread
        let worker_thread = thread::spawn(move || {
            let exit_result = worker_thread_routine(rx_worker, frontend_controller.clone());
            if let Err(err) = exit_result {
                log::error!("Background thread aborted: {}", err);
            }
        });
        log::debug!("Background thread started");

        Ok(Self {
            tx_worker,
            _worker_thread: worker_thread,
        })
    }

    pub fn send_command(&self, command: BackendCommand) -> Result<()> {
        self.tx_worker
            .send(command)
            .map_err(|err| ResymCoreError::CrossbeamError(err.to_string()))
    }
}

/// Main backend routine. This processes commands sent by the frontend and sends
/// results back.
fn worker_thread_routine(
    rx_worker: Receiver<BackendCommand>,
    frontend_controller: Arc<impl FrontendController + Send + Sync + 'static>,
) -> Result<()> {
    let mut pdb_files: HashMap<PDBSlot, PdbFile<PDBDataSource>> = HashMap::new();
    while let Ok(command) = rx_worker.recv() {
        match command {
            #[cfg(not(target_arch = "wasm32"))]
            BackendCommand::LoadPDBFromPath(pdb_slot, pdb_file_path) => {
                log::info!("Loading a new PDB file ...");
                match PdbFile::load_from_file(&pdb_file_path) {
                    Err(err) => frontend_controller
                        .send_command(FrontendCommand::LoadPDBResult(Err(err)))?,
                    Ok(loaded_pdb_file) => {
                        frontend_controller
                            .send_command(FrontendCommand::LoadPDBResult(Ok(pdb_slot)))?;
                        if let Some(pdb_file) = pdb_files.insert(pdb_slot, loaded_pdb_file) {
                            log::info!("'{}' has been unloaded.", pdb_file.file_path.display());
                        }
                        log::info!(
                            "'{}' has been loaded successfully!",
                            pdb_file_path.display()
                        );
                    }
                }
            }

            BackendCommand::LoadPDBFromVec(pdb_slot, pdb_name, pdb_data) => {
                log::info!("Loading a new PDB file ...");
                match PdbFile::load_from_bytes_as_vec(pdb_name.clone(), pdb_data) {
                    Err(err) => frontend_controller
                        .send_command(FrontendCommand::LoadPDBResult(Err(err)))?,
                    Ok(loaded_pdb_file) => {
                        frontend_controller
                            .send_command(FrontendCommand::LoadPDBResult(Ok(pdb_slot)))?;
                        if let Some(pdb_file) = pdb_files.insert(pdb_slot, loaded_pdb_file) {
                            log::info!("'{}' has been unloaded.", pdb_file.file_path.display());
                        }
                        log::info!("'{}' has been loaded successfully!", pdb_name);
                    }
                }
            }

            BackendCommand::LoadPDBFromArray(pdb_slot, pdb_name, pdb_data) => {
                log::info!("Loading a new PDB file ...");
                match PdbFile::load_from_bytes_as_array(pdb_name.clone(), pdb_data) {
                    Err(err) => frontend_controller
                        .send_command(FrontendCommand::LoadPDBResult(Err(err)))?,
                    Ok(loaded_pdb_file) => {
                        frontend_controller
                            .send_command(FrontendCommand::LoadPDBResult(Ok(pdb_slot)))?;
                        if let Some(pdb_file) = pdb_files.insert(pdb_slot, loaded_pdb_file) {
                            log::info!("'{}' has been unloaded.", pdb_file.file_path.display());
                        }
                        log::info!("'{}' has been loaded successfully!", pdb_name);
                    }
                }
            }

            #[cfg(feature = "http")]
            BackendCommand::LoadPDBFromURL(pdb_slot, url) => {
                log::info!("Fetching data from URL ...");
                // Parse URL and extract file name, if any
                match url::Url::parse(&url) {
                    Err(err) => log::error!("Failed to parse URL: {err}"),
                    Ok(url) => {
                        let url_path = url.path();
                        if let Some(pdb_name) = url_path.split('/').last() {
                            let frontend_controller = frontend_controller.clone();
                            let pdb_name = pdb_name.to_string();
                            let request = ehttp::Request::get(url);
                            ehttp::fetch(request, move |result: ehttp::Result<ehttp::Response>| {
                                match result {
                                    Err(err) => frontend_controller
                                        .send_command(FrontendCommand::LoadPDBResult(Err(
                                            ResymCoreError::EHttpError(err),
                                        )))
                                        .expect("frontend unavailable"),
                                    Ok(response) => {
                                        frontend_controller
                                            .send_command(FrontendCommand::LoadURLResult(Ok((
                                                pdb_slot,
                                                pdb_name,
                                                response.bytes,
                                            ))))
                                            .expect("frontend unavailable");
                                    }
                                }
                            });
                        } else {
                            log::error!("URL doesn't point to a file");
                        }
                    }
                }
            }

            BackendCommand::UnloadPDB(pdb_slot) => match pdb_files.remove(&pdb_slot) {
                None => {
                    log::error!("Trying to unload an inexistent PDB");
                }
                Some(pdb_file) => {
                    log::info!("'{}' has been unloaded.", pdb_file.file_path.display());
                }
            },

            BackendCommand::ReconstructTypeByIndex(
                pdb_slot,
                type_index,
                primitives_flavor,
                print_access_specifiers,
                print_header,
                reconstruct_dependencies,
                integers_as_hexadecimal,
                print_size_info,
                print_offset_info,
                print_brackets_new_line,
                ignore_std_types,
            ) => {
                if let Some(pdb_file) = pdb_files.get(&pdb_slot) {
                    let reconstructed_type_result = reconstruct_type_by_index_command(
                        pdb_file,
                        type_index,
                        primitives_flavor,
                        print_access_specifiers,
                        print_header,
                        reconstruct_dependencies,
                        integers_as_hexadecimal,
                        print_size_info,
                        print_offset_info,
                        print_brackets_new_line,
                        ignore_std_types,
                    );
                    frontend_controller.send_command(FrontendCommand::ReconstructTypeResult(
                        reconstructed_type_result,
                    ))?;
                }
            }

            BackendCommand::ReconstructTypeByName(
                pdb_slot,
                type_name,
                primitives_flavor,
                print_access_specifiers,
                print_header,
                reconstruct_dependencies,
                integers_as_hexadecimal,
                print_size_info,
                print_offset_info,
                print_brackets_new_line,
                ignore_std_types,
            ) => {
                if let Some(pdb_file) = pdb_files.get(&pdb_slot) {
                    let reconstructed_type_result = reconstruct_type_by_name_command(
                        pdb_file,
                        &type_name,
                        primitives_flavor,
                        print_access_specifiers,
                        print_header,
                        reconstruct_dependencies,
                        integers_as_hexadecimal,
                        print_size_info,
                        print_offset_info,
                        print_brackets_new_line,
                        ignore_std_types,
                    );
                    frontend_controller.send_command(FrontendCommand::ReconstructTypeResult(
                        reconstructed_type_result,
                    ))?;
                }
            }

            BackendCommand::ReconstructAllTypes(
                pdb_slot,
                primitives_flavor,
                print_access_specifiers,
                print_header,
                integers_as_hexadecimal,
                print_size_info,
                print_offset_info,
                print_brackets_new_line,
                ignore_std_types,
            ) => {
                if let Some(pdb_file) = pdb_files.get(&pdb_slot) {
                    let reconstructed_type_result = reconstruct_all_types_command(
                        pdb_file,
                        primitives_flavor,
                        print_access_specifiers,
                        print_header,
                        integers_as_hexadecimal,
                        print_size_info,
                        print_offset_info,
                        print_brackets_new_line,
                        ignore_std_types,
                    );
                    frontend_controller.send_command(FrontendCommand::ReconstructTypeResult(
                        // Note: do not return any "xrefs from" when reconstructing all types
                        reconstructed_type_result.map(|data| (data, vec![])),
                    ))?;
                }
            }

            BackendCommand::ListTypes(
                pdb_slot,
                search_query,
                case_insensitive_search,
                use_regex,
                ignore_std_types,
                search_filters,
            ) => {
                if let Some(pdb_file) = pdb_files.get(&pdb_slot) {
                    let filtered_type_list = update_type_filter_command(
                        pdb_file,
                        &search_query,
                        case_insensitive_search,
                        use_regex,
                        ignore_std_types,
                        true,
                        search_filters,
                    );
                    frontend_controller
                        .send_command(FrontendCommand::ListTypesResult(filtered_type_list))?;
                }
            }

            BackendCommand::ListTypesMerged(
                pdb_slots,
                search_query,
                case_insensitive_search,
                use_regex,
                ignore_std_types,
                search_filters,
            ) => {
                let mut filtered_type_set = BTreeSet::default();
                for pdb_slot in pdb_slots {
                    if let Some(pdb_file) = pdb_files.get(&pdb_slot) {
                        let filtered_type_list = update_type_filter_command(
                            pdb_file,
                            &search_query,
                            case_insensitive_search,
                            use_regex,
                            ignore_std_types,
                            false,
                            search_filters.clone(),
                        );
                        filtered_type_set.extend(filtered_type_list.into_iter().map(|(s, _)| {
                            // Collapse all type indices to `default`. When merging
                            // type lists, we can only count on type names to
                            // represent the types.
                            (s, Default::default())
                        }));
                    }
                }
                frontend_controller.send_command(FrontendCommand::ListTypesResult(
                    filtered_type_set.into_iter().collect(),
                ))?;
            }

            BackendCommand::ListSymbols(
                pdb_slot,
                search_query,
                case_insensitive_search,
                use_regex,
                ignore_std_types,
                search_filters,
            ) => {
                if let Some(pdb_file) = pdb_files.get_mut(&pdb_slot) {
                    let filtered_symbol_list = update_symbol_filter_command(
                        pdb_file,
                        &search_query,
                        case_insensitive_search,
                        use_regex,
                        ignore_std_types,
                        search_filters,
                    );
                    frontend_controller
                        .send_command(FrontendCommand::ListSymbolsResult(filtered_symbol_list))?;
                }
            }

            BackendCommand::ListSymbolsMerged(
                pdb_slots,
                search_query,
                case_insensitive_search,
                use_regex,
                ignore_std_types,
                search_filters,
            ) => {
                let mut filtered_symbol_set = BTreeSet::default();
                for pdb_slot in pdb_slots {
                    if let Some(pdb_file) = pdb_files.get_mut(&pdb_slot) {
                        let filtered_symbol_list = update_symbol_filter_command(
                            pdb_file,
                            &search_query,
                            case_insensitive_search,
                            use_regex,
                            ignore_std_types,
                            search_filters.clone(),
                        );
                        filtered_symbol_set.extend(filtered_symbol_list.into_iter().map(
                            |(s, _)| {
                                // Collapse all type indices to `default`. When merging
                                // type lists, we can only count on type names to
                                // represent the types.
                                (s, Default::default())
                            },
                        ));
                    }
                }
                frontend_controller.send_command(FrontendCommand::ListSymbolsResult(
                    filtered_symbol_set.into_iter().collect(),
                ))?;
            }

            BackendCommand::ReconstructSymbolByIndex(
                pdb_slot,
                symbol_index,
                primitives_flavor,
                print_access_specifiers,
                print_header,
            ) => {
                if let Some(pdb_file) = pdb_files.get_mut(&pdb_slot) {
                    let result = reconstruct_symbol_by_index_command(
                        pdb_file,
                        symbol_index,
                        primitives_flavor,
                        print_access_specifiers,
                        print_header,
                    );
                    frontend_controller
                        .send_command(FrontendCommand::ReconstructSymbolResult(result))?;
                }
            }

            BackendCommand::ReconstructSymbolByName(
                pdb_slot,
                symbol_name,
                primitives_flavor,
                print_access_specifiers,
                print_header,
            ) => {
                if let Some(pdb_file) = pdb_files.get_mut(&pdb_slot) {
                    let result = reconstruct_symbol_by_name_command(
                        pdb_file,
                        symbol_name,
                        primitives_flavor,
                        print_access_specifiers,
                        print_header,
                    );
                    frontend_controller
                        .send_command(FrontendCommand::ReconstructSymbolResult(result))?;
                }
            }

            BackendCommand::ReconstructAllSymbols(
                pdb_slot,
                primitives_flavor,
                print_access_specifiers,
                print_header,
            ) => {
                if let Some(pdb_file) = pdb_files.get_mut(&pdb_slot) {
                    let result = reconstruct_all_symbols_command(
                        pdb_file,
                        primitives_flavor,
                        print_access_specifiers,
                        print_header,
                    );
                    frontend_controller
                        .send_command(FrontendCommand::ReconstructSymbolResult(result))?;
                }
            }

            BackendCommand::DiffSymbolByName(
                pdb_from_slot,
                pdb_to_slot,
                symbol_name,
                primitives_flavor,
                print_access_specifiers,
                print_header,
            ) => {
                if let Some(pdb_file_from) = pdb_files.get(&pdb_from_slot) {
                    if let Some(pdb_file_to) = pdb_files.get(&pdb_to_slot) {
                        let symbol_diff_result = diff_symbol_by_name(
                            pdb_file_from,
                            pdb_file_to,
                            &symbol_name,
                            primitives_flavor,
                            print_access_specifiers,
                            print_header,
                        );
                        frontend_controller
                            .send_command(FrontendCommand::DiffResult(symbol_diff_result))?;
                    }
                }
            }

            BackendCommand::ReconstructModuleByIndex(
                pdb_slot,
                module_index,
                primitives_flavor,
                print_access_specifiers,
                print_header,
            ) => {
                if let Some(pdb_file) = pdb_files.get_mut(&pdb_slot) {
                    let reconstructed_module_result = reconstruct_module_by_index_command(
                        pdb_file,
                        module_index,
                        primitives_flavor,
                        print_access_specifiers,
                        false,
                        print_header,
                    );
                    frontend_controller.send_command(FrontendCommand::ReconstructModuleResult(
                        reconstructed_module_result,
                    ))?;
                }
            }

            BackendCommand::ListModules(
                pdb_slot,
                search_filter,
                case_insensitive_search,
                use_regex,
            ) => {
                if let Some(pdb_file) = pdb_files.get(&pdb_slot) {
                    let module_list = list_modules_command(
                        pdb_file,
                        &search_filter,
                        case_insensitive_search,
                        use_regex,
                    );
                    frontend_controller
                        .send_command(FrontendCommand::ListModulesResult(module_list))?;
                }
            }

            BackendCommand::DiffTypeByName(
                pdb_from_slot,
                pdb_to_slot,
                type_name,
                primitives_flavor,
                print_access_specifiers,
                print_header,
                reconstruct_dependencies,
                integers_as_hexadecimal,
                print_size_info,
                print_offset_info,
                print_brackets_new_line,
                ignore_std_types,
            ) => {
                if let Some(pdb_file_from) = pdb_files.get(&pdb_from_slot) {
                    if let Some(pdb_file_to) = pdb_files.get(&pdb_to_slot) {
                        let type_diff_result = diff_type_by_name(
                            pdb_file_from,
                            pdb_file_to,
                            &type_name,
                            primitives_flavor,
                            print_access_specifiers,
                            print_header,
                            reconstruct_dependencies,
                            integers_as_hexadecimal,
                            print_size_info,
                            print_offset_info,
                            print_brackets_new_line,
                            ignore_std_types,
                        );
                        frontend_controller
                            .send_command(FrontendCommand::DiffResult(type_diff_result))?;
                    }
                }
            }

            BackendCommand::DiffModuleByPath(
                pdb_from_slot,
                pdb_to_slot,
                module_path,
                primitives_flavor,
                print_access_specifiers,
                print_header,
            ) => {
                if let Some(pdb_file_from) = pdb_files.get(&pdb_from_slot) {
                    if let Some(pdb_file_to) = pdb_files.get(&pdb_to_slot) {
                        let module_diff_result = diff_module_by_path(
                            pdb_file_from,
                            pdb_file_to,
                            &module_path,
                            primitives_flavor,
                            print_access_specifiers,
                            print_header,
                        );
                        frontend_controller
                            .send_command(FrontendCommand::DiffResult(module_diff_result))?;
                    }
                }
            }

            BackendCommand::ListTypeCrossReferences(pdb_slot, type_index) => {
                if let Some(pdb_file) = pdb_files.get(&pdb_slot) {
                    let xref_list = list_type_xrefs_command(pdb_file, type_index);
                    frontend_controller
                        .send_command(FrontendCommand::ListTypeCrossReferencesResult(xref_list))?;
                }
            }
        }
    }

    Ok(())
}

fn reconstruct_type_by_index_command<'p, T>(
    pdb_file: &PdbFile<'p, T>,
    type_index: pdb_file::TypeIndex,
    primitives_flavor: PrimitiveReconstructionFlavor,
    print_access_specifiers: AccessSpecifierReconstructionFlavor,
    print_header: bool,
    reconstruct_dependencies: bool,
    integers_as_hexadecimal: bool,
    print_size_info: bool,
    print_offset_info: bool,
    print_brackets_new_line: bool,
    ignore_std_types: bool,
) -> Result<ReconstructedType>
where
    T: io::Seek + io::Read + std::fmt::Debug + 'p,
{
    let (data, xrefs_from) = pdb_file.reconstruct_type_by_index(
        type_index,
        primitives_flavor,
        print_access_specifiers,
        reconstruct_dependencies,
        integers_as_hexadecimal,
        print_size_info,
        print_offset_info,
        print_brackets_new_line,
        ignore_std_types,
    )?;
    if print_header {
        let file_header = generate_file_header(pdb_file, primitives_flavor, true, ignore_std_types);
        Ok((format!("{file_header}{data}"), xrefs_from))
    } else {
        Ok((data, xrefs_from))
    }
}

fn reconstruct_type_by_name_command<'p, T>(
    pdb_file: &PdbFile<'p, T>,
    type_name: &str,
    primitives_flavor: PrimitiveReconstructionFlavor,
    print_access_specifiers: AccessSpecifierReconstructionFlavor,
    print_header: bool,
    reconstruct_dependencies: bool,
    integers_as_hexadecimal: bool,
    print_size_info: bool,
    print_offset_info: bool,
    print_brackets_new_line: bool,
    ignore_std_types: bool,
) -> Result<ReconstructedType>
where
    T: io::Seek + io::Read + std::fmt::Debug + 'p,
{
    let (data, xrefs_from) = pdb_file.reconstruct_type_by_name(
        type_name,
        primitives_flavor,
        print_access_specifiers,
        reconstruct_dependencies,
        integers_as_hexadecimal,
        print_size_info,
        print_offset_info,
        print_brackets_new_line,
        ignore_std_types,
    )?;
    if print_header {
        let file_header = generate_file_header(pdb_file, primitives_flavor, true, ignore_std_types);
        Ok((format!("{file_header}{data}"), xrefs_from))
    } else {
        Ok((data, xrefs_from))
    }
}

fn reconstruct_all_types_command<'p, T>(
    pdb_file: &PdbFile<'p, T>,
    primitives_flavor: PrimitiveReconstructionFlavor,
    print_access_specifiers: AccessSpecifierReconstructionFlavor,
    print_header: bool,
    integers_as_hexadecimal: bool,
    print_size_info: bool,
    print_offset_info: bool,
    print_brackets_new_line: bool,
    ignore_std_types: bool,
) -> Result<String>
where
    T: io::Seek + io::Read + std::fmt::Debug + 'p,
{
    let data = pdb_file.reconstruct_all_types(
        primitives_flavor,
        print_access_specifiers,
        integers_as_hexadecimal,
        print_size_info,
        print_offset_info,
        print_brackets_new_line,
        ignore_std_types,
    )?;
    if print_header {
        let file_header = generate_file_header(pdb_file, primitives_flavor, true, ignore_std_types);
        Ok(format!("{file_header}{data}"))
    } else {
        Ok(data)
    }
}

fn reconstruct_symbol_by_index_command<'p, T>(
    pdb_file: &mut PdbFile<'p, T>,
    symbol_index: pdb_file::SymbolIndex,
    primitives_flavor: PrimitiveReconstructionFlavor,
    print_access_specifiers: AccessSpecifierReconstructionFlavor,
    print_header: bool,
) -> Result<String>
where
    T: io::Seek + io::Read + std::fmt::Debug + 'p,
{
    let data = pdb_file.reconstruct_symbol_by_index(
        symbol_index,
        primitives_flavor,
        print_access_specifiers,
    )?;
    if print_header {
        let file_header = generate_file_header(pdb_file, primitives_flavor, true, false);
        Ok(format!("{file_header}\n{data}"))
    } else {
        Ok(data)
    }
}

fn reconstruct_symbol_by_name_command<'p, T>(
    pdb_file: &mut PdbFile<'p, T>,
    symbol_name: String,
    primitives_flavor: PrimitiveReconstructionFlavor,
    print_access_specifiers: AccessSpecifierReconstructionFlavor,
    print_header: bool,
) -> Result<String>
where
    T: io::Seek + io::Read + std::fmt::Debug + 'p,
{
    let data = pdb_file.reconstruct_symbol_by_name(
        &symbol_name,
        primitives_flavor,
        print_access_specifiers,
    )?;
    if print_header {
        let file_header = generate_file_header(pdb_file, primitives_flavor, true, false);
        Ok(format!("{file_header}\n{data}"))
    } else {
        Ok(data)
    }
}

fn reconstruct_all_symbols_command<'p, T>(
    pdb_file: &PdbFile<'p, T>,
    primitives_flavor: PrimitiveReconstructionFlavor,
    print_access_specifiers: AccessSpecifierReconstructionFlavor,
    print_header: bool,
) -> Result<String>
where
    T: io::Seek + io::Read + std::fmt::Debug + 'p,
{
    let data = pdb_file.reconstruct_all_symbols(primitives_flavor, print_access_specifiers)?;
    if print_header {
        let file_header = generate_file_header(pdb_file, primitives_flavor, true, false);
        Ok(format!("{file_header}{data}"))
    } else {
        Ok(data)
    }
}

fn reconstruct_module_by_index_command<'p, T>(
    pdb_file: &mut PdbFile<'p, T>,
    module_index: pdb_file::ModuleIndex,
    primitives_flavor: PrimitiveReconstructionFlavor,
    print_access_specifiers: AccessSpecifierReconstructionFlavor,
    ignore_std_types: bool,
    print_header: bool,
) -> Result<String>
where
    T: io::Seek + io::Read + std::fmt::Debug + 'p,
{
    let data = pdb_file.reconstruct_module_by_index(
        module_index,
        primitives_flavor,
        print_access_specifiers,
    )?;
    if print_header {
        let file_header = generate_file_header(pdb_file, primitives_flavor, true, ignore_std_types);
        Ok(format!("{file_header}\n{data}"))
    } else {
        Ok(data)
    }
}

fn generate_file_header<T>(
    pdb_file: &PdbFile<T>,
    primitives_flavor: PrimitiveReconstructionFlavor,
    include_header_files: bool,
    ignore_std_types: bool,
) -> String
where
    T: io::Seek + io::Read,
{
    format!(
        concat!(
            "//\n",
            "// Information extracted with resym v{}\n",
            "//\n",
            "// PDB file: {}\n",
            "// Image architecture: {}\n",
            "//\n",
            "{}"
        ),
        PKG_VERSION,
        pdb_file.file_path.display(),
        pdb_file.machine_type,
        if include_header_files {
            format!(
                "\n{}",
                include_headers_for_flavor(primitives_flavor, ignore_std_types)
            )
        } else {
            "".to_string()
        }
    )
}

fn update_type_filter_command<T>(
    pdb_file: &PdbFile<T>,
    search_query: &str,
    case_insensitive_search: bool,
    use_regex: bool,
    ignore_std_types: bool,
    sort_by_index: bool,
    search_filters: TypeFilters,
) -> TypeList
where
    T: io::Seek + io::Read + std::fmt::Debug,
{
    let filter_start = Instant::now();

    // Retrieve view to the type list
    let type_list: TypeListExView = pdb_file.type_list();

    // Filter types following the search filter
    let filtered_type_list = if search_query.is_empty() {
        // No need to filter
        type_list
    } else if use_regex {
        filter_types_regex(&type_list, search_query, case_insensitive_search)
    } else {
        filter_types_regular(&type_list, search_query, case_insensitive_search)
    };

    // Apply filters by type kind
    let filtered_type_list = filter_types_kind(&filtered_type_list, &search_filters);

    // Filter out std types if needed
    let mut filtered_type_list = if ignore_std_types {
        filter_std_types(&filtered_type_list)
    } else {
        filtered_type_list
    };

    if sort_by_index {
        // Order types by type index, so the order is deterministic
        // (i.e., independent from DashMap's hash function)
        par_sort_by_if_available!(filtered_type_list, |lhs, rhs| lhs.1.cmp(&rhs.1));
    }

    log::debug!(
        "Type filtering took {} ms",
        filter_start.elapsed().as_millis()
    );

    // Convert refs to symbol info into clones and return it
    par_iter_if_available!(filtered_type_list)
        .map(|type_info| (type_info.0.clone(), type_info.1))
        .collect()
}

/// Filter type list with a regular expression
fn filter_types_regex<'s>(
    type_list: &'s [&TypeInfoEx],
    search_filter: &str,
    case_insensitive_search: bool,
) -> TypeListExView<'s> {
    match regex::RegexBuilder::new(search_filter)
        .case_insensitive(case_insensitive_search)
        .build()
    {
        // In case of error, return an empty result
        Err(_) => vec![],
        Ok(regex) => par_iter_if_available!(type_list)
            .filter(|r| regex.find(&r.0).is_some())
            .cloned()
            .collect(),
    }
}

/// Filter type list with a plain (sub-)string
fn filter_types_regular<'s>(
    type_list: &'s [&TypeInfoEx],
    search_filter: &str,
    case_insensitive_search: bool,
) -> TypeListExView<'s> {
    if case_insensitive_search {
        let search_filter = search_filter.to_lowercase();
        par_iter_if_available!(type_list)
            .filter(|r| r.0.to_lowercase().contains(&search_filter))
            .cloned()
            .collect()
    } else {
        par_iter_if_available!(type_list)
            .filter(|r| r.0.contains(search_filter))
            .cloned()
            .collect()
    }
}

/// Filter type list to remove types in the `std` namespace
fn filter_std_types<'s>(type_list: &'s [&TypeInfoEx]) -> TypeListExView<'s> {
    par_iter_if_available!(type_list)
        .filter(|r| !r.0.starts_with("std::"))
        .cloned()
        .collect()
}

/// Filter type list with a regular expression
#[allow(clippy::if_same_then_else, clippy::needless_bool)]
fn filter_types_kind<'s>(
    type_list: &'s [&TypeInfoEx],
    type_filters: &TypeFilters,
) -> TypeListExView<'s> {
    par_iter_if_available!(type_list)
        .filter(|(_, _, type_kind)| {
            if !type_filters.classes && *type_kind == TypeKind::Class {
                false
            } else if !type_filters.unions && *type_kind == TypeKind::Union {
                false
            } else if !type_filters.enums && *type_kind == TypeKind::Enum {
                false
            } else {
                true
            }
        })
        .cloned()
        .collect()
}

fn update_symbol_filter_command<T>(
    pdb_file: &mut PdbFile<T>,
    search_query: &str,
    case_insensitive_search: bool,
    use_regex: bool,
    ignore_std_symbols: bool,
    search_filters: SymbolFilters,
) -> SymbolList
where
    T: io::Seek + io::Read + fmt::Debug,
{
    let filter_start = Instant::now();

    match pdb_file.symbol_list() {
        Err(_) => Default::default(),
        Ok(symbol_list) => {
            let filtered_symbol_list = if search_query.is_empty() {
                // No need to filter
                symbol_list
            } else if use_regex {
                filter_symbols_regex(&symbol_list, search_query, case_insensitive_search)
            } else {
                filter_symbols_regular(&symbol_list, search_query, case_insensitive_search)
            };

            // Apply filters by symbol kind
            let filtered_symbol_list = filter_symbols_type(&filtered_symbol_list, &search_filters);

            // Filter out std types if needed
            let filtered_symbol_list = if ignore_std_symbols {
                filter_std_symbols(&filtered_symbol_list)
            } else {
                filtered_symbol_list
            };

            log::debug!(
                "Symbol filtering took {} ms",
                filter_start.elapsed().as_millis()
            );

            // Convert refs to symbol info into clones and return it
            par_iter_if_available!(filtered_symbol_list)
                .map(|symbol_info| (symbol_info.0.clone(), symbol_info.1))
                .collect()
        }
    }
}

/// Filter symbol list to remove types in the `std` namespace
fn filter_std_symbols<'s>(symbol_list: &'s [&SymbolInfoEx]) -> SymbolListExView<'s> {
    par_iter_if_available!(symbol_list)
        .filter(|r| !r.0.starts_with("std::"))
        .cloned()
        .collect()
}

/// Filter symbol list with a regular expression
fn filter_symbols_regex<'s>(
    symbol_list: &'s [&SymbolInfoEx],
    search_filter: &str,
    case_insensitive_search: bool,
) -> SymbolListExView<'s> {
    match regex::RegexBuilder::new(search_filter)
        .case_insensitive(case_insensitive_search)
        .build()
    {
        // In case of error, return an empty result
        Err(_) => vec![],
        Ok(regex) => par_iter_if_available!(symbol_list)
            .filter(|r| regex.find(&r.0).is_some())
            .cloned()
            .collect(),
    }
}

/// Filter symbol list with a plain (sub-)string
fn filter_symbols_regular<'s>(
    symbol_list: &'s [&SymbolInfoEx],
    search_filter: &str,
    case_insensitive_search: bool,
) -> SymbolListExView<'s> {
    if case_insensitive_search {
        let search_filter = search_filter.to_lowercase();
        par_iter_if_available!(symbol_list)
            .filter(|r| r.0.to_lowercase().contains(&search_filter))
            .cloned()
            .collect()
    } else {
        par_iter_if_available!(symbol_list)
            .filter(|r| r.0.contains(search_filter))
            .cloned()
            .collect()
    }
}

/// Filter symbol list by type
#[allow(clippy::if_same_then_else, clippy::needless_bool)]
fn filter_symbols_type<'s>(
    symbol_list: &'s [&SymbolInfoEx],
    symbol_filters: &SymbolFilters,
) -> SymbolListExView<'s> {
    par_iter_if_available!(symbol_list)
        .filter(|(_, _, symbol_kind)| {
            if !symbol_filters.functions && *symbol_kind == SymbolKind::Function {
                false
            } else if !symbol_filters.variables && *symbol_kind == SymbolKind::Variable {
                false
            } else if !symbol_filters.types && *symbol_kind == SymbolKind::Type {
                false
            } else {
                true
            }
        })
        .cloned()
        .collect()
}

fn list_modules_command<'p, T>(
    pdb_file: &PdbFile<'p, T>,
    search_filter: &str,
    case_insensitive_search: bool,
    use_regex: bool,
) -> Result<ModuleList>
where
    T: io::Seek + io::Read + std::fmt::Debug + 'p,
{
    let filter_start = Instant::now();

    let filtered_module_list = if search_filter.is_empty() {
        // No need to filter
        pdb_file.module_list()?
    } else if use_regex {
        filter_modules_regex(
            &pdb_file.module_list()?,
            search_filter,
            case_insensitive_search,
        )
    } else {
        filter_modules_regular(
            &pdb_file.module_list()?,
            search_filter,
            case_insensitive_search,
        )
    };

    log::debug!(
        "Module filtering took {} ms",
        filter_start.elapsed().as_millis()
    );

    Ok(filtered_module_list)
}

/// Filter module list with a regular expression
fn filter_modules_regex(
    module_list: &[ModuleInfo],
    search_filter: &str,
    case_insensitive_search: bool,
) -> ModuleList {
    match regex::RegexBuilder::new(search_filter)
        .case_insensitive(case_insensitive_search)
        .build()
    {
        // In case of error, return an empty result
        Err(_) => vec![],
        Ok(regex) => par_iter_if_available!(module_list)
            .filter(|r| regex.find(&r.0).is_some())
            .cloned()
            .collect(),
    }
}

/// Filter module list with a plain (sub-)string
fn filter_modules_regular(
    module_list: &[ModuleInfo],
    search_filter: &str,
    case_insensitive_search: bool,
) -> ModuleList {
    if case_insensitive_search {
        let search_filter = search_filter.to_lowercase();
        par_iter_if_available!(module_list)
            .filter(|r| r.0.to_lowercase().contains(&search_filter))
            .cloned()
            .collect()
    } else {
        par_iter_if_available!(module_list)
            .filter(|r| r.0.contains(search_filter))
            .cloned()
            .collect()
    }
}

fn list_type_xrefs_command<'p, T>(
    pdb_file: &PdbFile<'p, T>,
    type_index: pdb_file::TypeIndex,
) -> Result<TypeList>
where
    T: io::Seek + io::Read + std::fmt::Debug + 'p,
{
    let xref_start = Instant::now();
    let xref_list = pdb_file.get_xrefs_for_type(type_index)?;
    log::debug!(
        "Xref resolution took {} ms",
        xref_start.elapsed().as_millis()
    );

    Ok(xref_list)
}<|MERGE_RESOLUTION|>--- conflicted
+++ resolved
@@ -27,19 +27,14 @@
     error::{Result, ResymCoreError},
     frontend::{FrontendCommand, FrontendController, ReconstructedType},
     par_iter_if_available, par_sort_by_if_available,
-<<<<<<< HEAD
-    pdb_file::{self, ModuleList, PDBDataSource, PdbFile, SymbolList, SymbolListView, TypeList},
+    pdb_file::{
+        self, ModuleInfo, ModuleList, PDBDataSource, PdbFile, SymbolInfoEx, SymbolKind, SymbolList,
+        SymbolListExView, TypeInfoEx, TypeKind, TypeList, TypeListExView,
+    },
     pdb_types::{
         include_headers_for_flavor, AccessSpecifierReconstructionFlavor,
         PrimitiveReconstructionFlavor,
     },
-=======
-    pdb_file::{
-        self, ModuleInfo, ModuleList, PDBDataSource, PdbFile, SymbolInfoEx, SymbolKind, SymbolList,
-        SymbolListExView, TypeInfoEx, TypeKind, TypeList, TypeListExView,
-    },
-    pdb_types::{include_headers_for_flavor, PrimitiveReconstructionFlavor},
->>>>>>> 5be09381
     PKG_VERSION,
 };
 
